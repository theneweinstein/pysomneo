--- conflicted
+++ resolved
@@ -28,22 +28,13 @@
         try:
             response = self._session.request('GET','https://' + self.host + '/upnp/description.xml', verify=False, timeout=20)
         except requests.Timeout:
-<<<<<<< HEAD
-            _LOGGER.error('Connection to SmartSleep timed out.')
-        except requests.RequestException:
-            _LOGGER.error('Error connecting to SmartSleep.')
-
-        """ Convert description.xml response to dict """
-        root = xmltodict.parse(response.content)
-=======
             _LOGGER.error('Connection to Somneo timed out.')
             raise
         except requests.RequestException:
             _LOGGER.error('Error connecting to Somneo.')
             raise
-        
+
         root = ET.fromstring(response.content)
->>>>>>> be19d766
 
         """ Extract the device node and parse """
         device_info = dict()
@@ -70,17 +61,11 @@
         try:
             r = self._session.request(method, url, verify=False, timeout=20, **args)
         except requests.Timeout:
-<<<<<<< HEAD
-            _LOGGER.error('Connection to SmartSleep timed out.')
-        except requests.RequestException:
-            _LOGGER.error('Error connecting to SmartSleep.')
-=======
             _LOGGER.error('Connection to Somneo timed out.')
             raise
         except requests.RequestException:
             _LOGGER.error('Error connecting to Somneo.')
             raise
->>>>>>> be19d766
         else:
             if r.status_code == 422:
                 _LOGGER.error('Invalid URL.')
