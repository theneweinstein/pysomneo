from setuptools import setup

setup(
    name = 'pysomneo',
    packages = ['pysomneo'],
<<<<<<< HEAD
    install_requires=['requests>=2.24.0','urllib3==1.25.10'],
    version = '0.1.13',
=======
    install_requires=['requests>=2.24.0','urllib3==1.26.5'],
    version = '0.1.12',
>>>>>>> 9be0d902
    description = 'A library to communicate with the API of Philips Somneo.',
    author='Ruud van der Horst',
    author_email='ik@ruudvdhorst.nl',
    classifiers=[
        'Development Status :: 3 - Alpha',
        'Environment :: Other Environment',
        'Intended Audience :: Developers',
        'License :: OSI Approved :: ' +
            'GNU Lesser General Public License v3 or later (LGPLv3+)',
        'Operating System :: OS Independent',
        'Programming Language :: Python',
        'Programming Language :: Python :: 2.6',
        'Programming Language :: Python :: 2.7',
        'Programming Language :: Python :: 3',
        'Programming Language :: Python :: 3.1',
        'Programming Language :: Python :: 3.2',
        'Programming Language :: Python :: 3.3',
        'Topic :: Home Automation',
        'Topic :: Software Development :: Libraries :: Python Modules'
        ]
)<|MERGE_RESOLUTION|>--- conflicted
+++ resolved
@@ -3,13 +3,8 @@
 setup(
     name = 'pysomneo',
     packages = ['pysomneo'],
-<<<<<<< HEAD
-    install_requires=['requests>=2.24.0','urllib3==1.25.10'],
-    version = '0.1.13',
-=======
     install_requires=['requests>=2.24.0','urllib3==1.26.5'],
-    version = '0.1.12',
->>>>>>> 9be0d902
+    version = '0.1.14',
     description = 'A library to communicate with the API of Philips Somneo.',
     author='Ruud van der Horst',
     author_email='ik@ruudvdhorst.nl',
